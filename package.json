--- conflicted
+++ resolved
@@ -130,12 +130,8 @@
     "lru-cache": "^4.1.1",
     "mousetrap": "^1.6.1",
     "prop-types": "^15.5.10",
-<<<<<<< HEAD
     "react-dragtastic": "^2.3.1",
-    "redux": "^3.7.2",
-=======
     "redux": "^4.0.0",
->>>>>>> 342977b1
     "socket.io": "^2.0.3",
     "uuid": "3.2.1"
   },
